# Unreleased

- event: Add `tool_type` getter for `Pointer`. (#323)
<<<<<<< HEAD
- Add `AMidi` bindings. (#353)
=======
- input_queue: Allow any non-zero return code from `pre_dispatch()` again, as per documentation. (#325)
- asset: Use entire asset length when mapping buffer. (#387)
- Bump MSRV to 1.64 for `raw-window-handle 0.5.1`. (#388)
- Bump optional `jni` dependency for doctest example from `0.19` to `0.21`. (#390)
- **Breaking:** Upgrade to [`ndk-sys 0.5.0`](../ndk-sys/CHANGELOG.md#050-TODO). (#370)
- **Breaking:** Upgrade `bitflags` crate from `1` to `2`. (#394)
- **Breaking:** Upgrade `num_enum` crate from `0.5.1` to `0.6`. (#398)
>>>>>>> 4da2e5bc

# 0.7.0 (2022-07-24)

- hardware_buffer: Make `HardwareBuffer::as_ptr()` public for interop with Vulkan. (#213)
- **Breaking:** `Configuration::country()` now returns `None` when the country is unset (akin to `Configuration::language()`). (#220)
- Add `MediaCodec` and `MediaFormat` bindings. (#216)
- **Breaking:** Upgrade to [`ndk-sys 0.4.0`](../ndk-sys/CHANGELOG.md#040-2022-07-24) and use new `enum` newtype wrappers. (#245)
- native_window: Use `release`/`acquire` for `Drop` and `Clone` respectively. (#207)
- **Breaking:** audio: Rename from `aaudio` to `audio` and drop `A` prefix. (#273)
- Implement `HasRawWindowHandle` directly on `NativeWindow`. (#274, #319)
- **Breaking:** native_activity: Replace `CStr` return types with `Path`. (#279)
- native_window: Add `format()` getter and `set_buffers_geometry()` setter. (#276)
- native_activity: Add `set_window_format()` setter. (#277)
- native_activity: Add `set_window_flags()` to change window behavior. (#278)
- Add `SurfaceTexture` bindings. (#267)
- Improve library and structure documentation, linking back to the NDK docs more rigorously. (#290)
- **Breaking:** input_queue: `get_event()` now returns a `Result` with `std::io::Error`; `InputQueueError` has been removed. (#292)
- **Breaking:** input_queue: `has_events()` now returns a `bool` directly without being wrapped in `Result`. (#294)
- **Breaking:** hardware_buffer: `HardwareBufferError` has been removed and replaced with `std::io::Error` in return types. (#295)
- Fixed `HardwareBuffer` leak on buffers returned from `AndroidBitmap::get_hardware_buffer()`. (#296)
- Bump optional `jni` dependency for doctest example from `0.18` to `0.19`. (#300)
- hardware_buffer: Made `HardwareBufferDesc` fields `pub`. (#313)
- **Breaking:** Remove `hardware_buffer` and `trace` features in favour of using `api-level-26` or `api-level-23` directly. (#320)

# 0.6.0 (2022-01-05)

- **Breaking:** Upgrade to [`ndk-sys 0.3.0`](../ndk-sys/CHANGELOG.md#030-2022-01-05) and migrate to `jni-sys` types that it now directly uses in its bindings. (#209 / #214)

# 0.5.0 (2021-11-22)

- **Breaking:** Replace `add_fd_with_callback` `ident` with constant value `ALOOPER_POLL_CALLBACK`,
  as per <https://developer.android.com/ndk/reference/group/looper#alooper_addfd>.
- **Breaking:** Accept unboxed closure in `add_fd_with_callback`.
- aaudio: Replace "Added in" comments with missing `#[cfg(feature)]`.
- aaudio: Add missing `fn get_allowed_capture_policy()`.
- configuration: Add missing `api-level-30` feature to `fn screen_round()`.

# 0.4.0 (2021-08-02)

- **Breaking:** Model looper file descriptor events integer as `bitflags`.

# 0.3.0 (2021-01-30)

- **Breaking:** Looper `ident` not passed in `data` pointer anymore.
  `attach_looper` now only sets the `ident` field when attaching an
  `InputQueue` to a `ForeignLooper`.
  If you are relying on `Poll::Event::data` to tell event fd and
  input queue apart, please use `Poll::Event::ident` and the new
  constants introduced in `ndk-glue`!

# 0.2.1 (2020-10-15)

- Fix documentation build on docs.rs

# 0.2.0 (2020-09-15)

- **Breaking:** Updated to use [ndk-sys 0.2.0](../ndk-sys/CHANGELOG.md#020-2020-09-15)
- Added `media` bindings
- Added `bitmap` and `hardware_buffer` bindings
- Added `aaudio` bindings
- Fixed assets directory path to be relative to the manifest
- Added `trace` feature for native tracing

# 0.1.0 (2020-04-22)

- Initial release! 🎉<|MERGE_RESOLUTION|>--- conflicted
+++ resolved
@@ -1,9 +1,7 @@
 # Unreleased
 
 - event: Add `tool_type` getter for `Pointer`. (#323)
-<<<<<<< HEAD
 - Add `AMidi` bindings. (#353)
-=======
 - input_queue: Allow any non-zero return code from `pre_dispatch()` again, as per documentation. (#325)
 - asset: Use entire asset length when mapping buffer. (#387)
 - Bump MSRV to 1.64 for `raw-window-handle 0.5.1`. (#388)
@@ -11,7 +9,6 @@
 - **Breaking:** Upgrade to [`ndk-sys 0.5.0`](../ndk-sys/CHANGELOG.md#050-TODO). (#370)
 - **Breaking:** Upgrade `bitflags` crate from `1` to `2`. (#394)
 - **Breaking:** Upgrade `num_enum` crate from `0.5.1` to `0.6`. (#398)
->>>>>>> 4da2e5bc
 
 # 0.7.0 (2022-07-24)
 
