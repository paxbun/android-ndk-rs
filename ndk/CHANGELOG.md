--- conflicted
+++ resolved
@@ -1,15 +1,12 @@
 # Unreleased
 
 - event: Add `tool_type` getter for `Pointer`. (#323)
-<<<<<<< HEAD
 - input_queue: Allow any non-zero return code from `pre_dispatch()` again, as per documentation. (#325)
+- Add `AMidi` bindings. (#353)
 - asset: Use entire asset length when mapping buffer. (#387)
 - Bump MSRV to 1.64 for `raw-window-handle 0.5.1`. (#388)
 - Bump optional `jni` dependency for doctest example from `0.19` to `0.21`. (#390)
 - Add `Font` bindings.
-=======
-- Add `AMidi` bindings. (#353)
->>>>>>> c79c8c53
 
 # 0.7.0 (2022-07-24)
 
