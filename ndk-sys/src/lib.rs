--- conflicted
+++ resolved
@@ -52,11 +52,10 @@
 #[link(name = "aaudio")]
 extern "C" {}
 
-<<<<<<< HEAD
 #[cfg(all(feature = "midi", target_os = "android"))]
 #[link(name = "amidi")]
-=======
+extern "C" {}
+
 #[cfg(all(feature = "sync", target_os = "android"))]
 #[link(name = "sync")]
->>>>>>> 2d269e1a
 extern "C" {}